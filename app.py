import streamlit as st
from utils import *
from openai import OpenAI

st.set_page_config(
    page_title="AI Interview Assistant",
    page_icon="🧠",
    layout="wide",
    initial_sidebar_state="expanded"
)

st.sidebar.title("Settings")
if "openai_api_key" not in st.session_state:
    st.session_state.openai_api_key = ""

user_key = st.sidebar.text_input(
    "OpenAI API Key",
    value=st.session_state.openai_api_key,
    type="password",
    help="If you want to use your own OpenAI key, paste it here."
)
st.session_state.openai_api_key = user_key

<<<<<<< HEAD

def generate_summary():
=======
API_BASE_URL = "https://ai-interview-copilot-backend.onrender.com"
def make_api_request(endpoint: str, files: Dict = None, data: Dict = None, api_key: str = None) -> Dict[str, Any]:
    try:
        url = f"{API_BASE_URL}{endpoint}"
        headers = {}
        if api_key:
            headers["Authorization"] = f"Bearer {api_key}"
        response = requests.post(url, files=files, data=data, headers=headers, timeout=60)
        if response.status_code == 200:
            return response.json()
        else:
            try:
                error_data = response.json()
                error_msg = error_data.get('detail', f'HTTP {response.status_code}')
            except:
                error_msg = f'HTTP {response.status_code}: {response.text}'
            raise Exception(error_msg)
    except requests.exceptions.Timeout:
        raise Exception("Request timed out. The AI processing is taking longer than expected.")
    except requests.exceptions.ConnectionError:
        raise Exception("Cannot connect to the backend server. Make sure it's running on port 8000.")
    except Exception as e:
        raise Exception(str(e))


def extract_text_from_file(uploaded_file) -> str:
    try:
        if uploaded_file.type == "application/pdf":
            pdf_bytes = uploaded_file.getvalue()
            doc = fitz.open(stream=pdf_bytes, filetype="pdf")
            text = ""
            for page in doc:
                text += page.get_text()
            return text
        elif uploaded_file.type in ["text/plain", "application/octet-stream"]:
            return uploaded_file.getvalue().decode("utf-8")
        else:
            return ""
    except Exception:
        return ""

def display_structured_questions(raw_text: str):
    sections = re.split(r"\n###\s*", raw_text)
    for section in sections:
        if not section.strip():
            continue
        lines = section.strip().split('\n')
        section_title = lines[0].strip()
        questions = lines[1:]
        st.markdown(f"### {section_title}")
        for q in questions:
            q = q.strip()
            if not q:
                continue
            q = re.sub(r'^\d+\.\s*', '', q)
            st.markdown(f"- {q}")
        st.markdown("")

def ai_interview_assistant():
>>>>>>> 2a4c7f51
    st.title("🧠 AI Interview Assistant")
    st.markdown("---")
    st.markdown("""
    Upload a candidate's resume and job description to get:
    - 📋 Tailored candidate summary
    - ❓ Personalized interview questions
    - 🎯 Skills gap analysis
    """)

    col1, col2 = st.columns(2)
    with col1:
        st.subheader("📄 Upload Resume")
        resume_file = st.file_uploader("Choose resume file", type=["pdf", "txt"])
        if resume_file:
            st.success(f"✅ Uploaded: {resume_file.name}")

    with col2:
        st.subheader("📝 Job Description")
<<<<<<< HEAD
        job_description = st.text_area("Paste job description here...", height=105)
=======
        job_description = st.text_area(
            "Enter the complete job description",
            height=100,
            placeholder="Paste the full job description here...",
            help="Include role requirements, skills, experience, and responsibilities"
        )
>>>>>>> 2a4c7f51
        if job_description:
            st.caption(f"Characters: {len(job_description)}")

    st.markdown("---")
    if st.button("🚀 Generate Summary", type="primary",use_container_width=True) and resume_file and job_description.strip():
        status_text, progress_bar = show_progress("📤 Uploading files...", 20)

        try:
            files = {"resume": (resume_file.name, resume_file.getvalue())}
            data = {"job_description": job_description}
            status_text.text("🤖 AI is generating candidate summary...")
            progress_bar.progress(60)

            result = make_api_request("/generate-summary", files=files, data=data, api_key=st.session_state.openai_api_key)

            progress_bar.progress(100)
            status_text.empty()
            progress_bar.empty()

            summary = result.get("summary", "")
            st.markdown("### 🔍 Candidate Summary")
            st.info(summary)

            st.session_state.update({
                'resume_text': extract_text_from_file(resume_file),
                'job_description': job_description,
                'summary': summary
            })

            if len(summary) > 1000:
                st.success("✅ Summary generated. Switch to 'Generate Questions' page.")
            else:
                st.warning("⚠️ Summary is short. Check resume and job description.")
        except Exception as e:
            progress_bar.empty()
            status_text.empty()
            st.error(f"❌ Error: {str(e)}")

def generate_questions():
    st.title("🤖 Generate Questions")
    st.markdown("---")

    if not all(k in st.session_state for k in ['resume_text', 'job_description']):
        st.warning("Please generate summary first.")
        return
    interview_types = load_interview_types()
    interview_type = st.selectbox("Select Interview Type", interview_types)

    if st.button("🚀 Generate Questions", type="primary"):
        status_text, progress_bar = show_progress("🤖 AI is generating questions...", 50)
        try:
            data = {
                "resume_text": st.session_state['resume_text'],
                "job_description": st.session_state['job_description'],
                "interview_type": interview_type
            }
            result = make_api_request("/generate-questions", data=data, api_key=st.session_state.openai_api_key)

            progress_bar.progress(100)
            status_text.empty()
            progress_bar.empty()

            questions_raw = "\n".join(result.get("questions", []))
            st.session_state["questions"] = questions_raw.split('\n')
            st.markdown(f"### ❓ Suggested {interview_type} Interview Questions")
            display_structured_questions(questions_raw)
        except Exception as e:
            progress_bar.empty()
            status_text.empty()
            st.error(f"❌ Error: {str(e)}")

def ai_interview():
    st.title("🎤 AI Voice Interview")

    if not st.session_state.openai_api_key:
        st.error("⚠ Please enter your OpenAI API key in the sidebar.")
        return

    # Ensure questions are available
    if "questions" not in st.session_state or not st.session_state["questions"]:
        st.warning("⚠ Please generate interview questions first.")
        return

    client = OpenAI(api_key=st.session_state.openai_api_key)

    # Session state vars
    if "current_q" not in st.session_state:
        st.session_state.current_q = 0
    if "transcripts" not in st.session_state:
        st.session_state.transcripts = []
    if st.session_state.current_q < len(st.session_state["questions"]):
        question = st.session_state["questions"][st.session_state.current_q]
        q_num = st.session_state.current_q + 1 

        if st.button(f"▶ Start Question {q_num}", use_container_width=True):
            speak_tts(client, question)

        audio_input = st.audio_input("🎙 Your Answer")

        if audio_input and st.button("💬 Submit Answer", use_container_width=True):
            answer_text = transcribe_audio(client, audio_input)
            st.session_state.transcripts.append({
                "question": question,
                "answer": answer_text
            })
            save_transcript_to_file(question, answer_text)
            st.session_state.current_q += 1
            st.rerun()

    else:
        st.success("✅ Interview complete!")
        clear_transcript_file()
        

    if st.session_state.transcripts:
        st.subheader("📜 Interview Transcript")
        for idx, item in enumerate(st.session_state.transcripts, 1):
            st.write(f"**Q {idx}:** {item['question']}")
            st.write(f"**A {idx}:** {item['answer']}")


def main():
    st.sidebar.title("Navigation")
    page = st.sidebar.radio("Go to", ["Generate summary", "Generate Questions","AI Interview"])
    if page == "Generate summary":
        generate_summary()
    elif page == "Generate Questions":
        generate_questions()
    else:
         ai_interview()

    st.markdown("---")
    st.markdown(
        "<div style='text-align: center; color: gray;'>Made with ❤️ for better hiring decisions</div>",
        unsafe_allow_html=True
    )


if __name__ == "__main__":
    main()<|MERGE_RESOLUTION|>--- conflicted
+++ resolved
@@ -21,10 +21,6 @@
 )
 st.session_state.openai_api_key = user_key
 
-<<<<<<< HEAD
-
-def generate_summary():
-=======
 API_BASE_URL = "https://ai-interview-copilot-backend.onrender.com"
 def make_api_request(endpoint: str, files: Dict = None, data: Dict = None, api_key: str = None) -> Dict[str, Any]:
     try:
@@ -84,7 +80,6 @@
         st.markdown("")
 
 def ai_interview_assistant():
->>>>>>> 2a4c7f51
     st.title("🧠 AI Interview Assistant")
     st.markdown("---")
     st.markdown("""
@@ -103,16 +98,12 @@
 
     with col2:
         st.subheader("📝 Job Description")
-<<<<<<< HEAD
-        job_description = st.text_area("Paste job description here...", height=105)
-=======
         job_description = st.text_area(
             "Enter the complete job description",
             height=100,
             placeholder="Paste the full job description here...",
             help="Include role requirements, skills, experience, and responsibilities"
         )
->>>>>>> 2a4c7f51
         if job_description:
             st.caption(f"Characters: {len(job_description)}")
 
